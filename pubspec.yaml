--- conflicted
+++ resolved
@@ -3,19 +3,11 @@
 description: Support for marking objects as observable
 homepage: https://github.com/google/observable
 environment:
-<<<<<<< HEAD
   sdk: '>=2.12.0 <3.0.0'
 
 dependencies:
   collection: ^1.11.0
-  dart_internal: ">=0.1.1 < 0.3.0"
-=======
-  sdk: '>=2.1.0 <3.0.0'
-
-dependencies:
-  collection: ^1.11.0
   dart_internal: ">=0.1.1 <0.3.0"
->>>>>>> def678f9
   meta: ^1.0.4
   quiver: '>=2.1.5 <4.0.0'
 
